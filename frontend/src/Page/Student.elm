--- conflicted
+++ resolved
@@ -187,31 +187,14 @@
 
 view : Model -> { title : String, content : Html Msg }
 view model =
-<<<<<<< HEAD
-    div [ class "container page" ]
-        [ h1 [] [ text (.name model.student) ]
-        , viewToolbar model.userIsAdmin model.student
-        , Form.viewErrorMsgs model.errors
-        , hr [] []
-        , h1 [] [ text "Completed Stories" ]
-        , Answers.viewWithStories model.answers
-        , Dialog.view (Maybe.map changePasswordDialog model.changePasswordForm)
-        , Dialog.view (Maybe.map changeUsernameDialog model.changeUsernameForm)
-        , Dialog.view
-            (if model.showConfirmDelete then
-                Just confirmDeleteDialog
-             else
-                Nothing
-            )
-        ]
-
-=======
     { title = "Student"
     , content =
         div [ class "container page" ]
             [ h1 [] [ text (.name model.student) ]
             , viewToolbar model.userIsAdmin model.student
             , Form.viewErrorMsgs model.errors
+            , hr [] []
+            , h1 [] [ text "Completed Stories" ]
             , Answers.viewWithStories model.answers
             , Dialog.view (Maybe.map changePasswordDialog model.changePasswordForm)
             , Dialog.view (Maybe.map changeUsernameDialog model.changeUsernameForm)
@@ -223,7 +206,6 @@
                 )
             ]
     }
->>>>>>> dcdfa282
 
 viewToolbar : Bool -> Api.Student -> Html Msg
 viewToolbar isAdmin student =
