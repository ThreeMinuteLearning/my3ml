module Views.Page exposing (frame, ActivePage(..))

{-| The frame around a typical page - that is, the header and footer.
-}
import Browser exposing (Document)
import Bootstrap exposing (closeBtn)
import Data.Session as Session exposing (Alert(..), Session, User)
import Html exposing (..)
import Html.Attributes exposing (..)
import Html.Lazy exposing (lazy2)
import Route exposing (Route)
import Util
import Views.Spinner exposing (spinner)


{-| Determines which navbar link (if any) will be rendered as active.
-}
type ActivePage
    = Other
    | Home
    | Login
    | FindStory
    | Register
    | Account
    | LeaderBoard
    | Teacher


{-| Take a page's Html and frame it with a header.
-}
frame : Bool -> Session -> (Alert -> msg) -> ActivePage -> { title : String, content : Html msg } -> Document msg
frame isLoading session onAlertClose page {title, content} =
    { title = title
    , body =
        [ div [ id "app" ]
            [ viewHeader page session.user isLoading
            , viewAlerts session.alerts onAlertClose
            , content
            ]
        ]
    }

viewHeader : ActivePage -> Maybe User -> Bool -> Html msg
viewHeader page user isLoading =
<<<<<<< HEAD
    header []
        [ nav [ class "navbar navbar-default" ]
            [ div [ class "container" ]
                [ div [ class "navbar-header" ]
                    [ mobileToggleButton
                    , a [ class "navbar-left", tabindex -1, Route.href Route.Home ]
                        [ img [ src "/img/logo.png", alt "The Three Minute Learning logo (3ml)"] []]
                    ]
                , div [ id "navbar", class "navbar-collapse collapse" ]
                    [ ul [ class "nav navbar-nav navbar-right" ] <|
                        lazy2 Util.viewIf isLoading spinner
                            :: (navbarLink (page == Home) Route.Home [ text "Home" ])
                            :: viewSignIn page user
                    ]
=======
    nav [ class "navbar navbar-default" ]
        [ div [ class "container" ]
            [ div [ class "navbar-header" ]
                [ mobileToggleButton
                , a [ class "navbar-brand", tabindex -1, Route.href Route.Home ] [ text "3ml" ]
                ]
            , div [ id "navbar", class "navbar-collapse collapse" ]
                [ ul [ class "nav navbar-nav navbar-right" ] <|
                    lazy2 Util.viewIf isLoading spinner
                        :: (navbarLink (page == Home) Route.Home [ text "Home" ])
                        :: viewSignIn page user
>>>>>>> dcdfa282
                ]
            ]
        ]


viewAlerts : List ( Alert, Bool ) -> (Alert -> msg) -> Html msg
viewAlerts alerts onAlertClose =
    div [ id "alerts", class "container" ]
        (List.map (viewAlert onAlertClose) alerts)


viewAlert : (Alert -> msg) -> ( Alert, Bool ) -> Html msg
viewAlert onAlertClose ( a, closed ) =
    let
        ( cls, msg ) =
            case a of
                Success m ->
                    ( "alert alert-success", m )

                Error m ->
                    ( "alert alert-danger", m )

                Warning m ->
                    ( "alert alert-warning", m )

        hide =
            if closed then
                " closed"
            else
                ""
    in
        div [ class (cls ++ hide), attribute "role" "alert" ]
            [ closeBtn (onAlertClose a)
            , text msg
            ]


mobileToggleButton : Html msg
mobileToggleButton =
    button [ type_ "button", class "navbar-toggle collapsed", attribute "data-toggle" "collapse", attribute "data-target" "#navbar", attribute "aria-expanded" "false" ]
        [ span [ class "sr-only" ] [ text "Toggle Navigation" ]
        , span [ class "icon-bar" ] []
        , span [ class "icon-bar" ] []
        , span [ class "icon-bar" ] []
        ]


viewSignIn : ActivePage -> Maybe User -> List (Html msg)
viewSignIn page user =
    let
        findStory =
            navbarLink (page == FindStory) Route.FindStory [ text "Find a story" ]

        my3ml =
            navbarLink (page == Account) Route.Account [ text "My3ml" ]

        leaderboard =
            navbarLink (page == LeaderBoard) Route.LeaderBoard [ text "Leaderboard" ]

        logout =
            navbarLink False Route.Logout [ text "Sign out" ]
    in
        case user of
            Nothing ->
                [ navbarLink (page == Login) Route.Login [ text "Sign in" ]
                , navbarLink (page == Register) Route.Register [ text "Sign up" ]
                ]

            Just u ->
                case u.role of
                    Session.Student ->
                        [ findStory, my3ml, leaderboard, logout ]

                    Session.Editor ->
                        [ findStory, my3ml, logout ]

                    Session.Teacher _ ->
                        (navbarLink (page == Teacher) (Route.Teacher Route.Students) [ text "Teacher" ])
                            :: [ findStory, my3ml, leaderboard, logout ]


navbarLink : Bool -> Route -> List (Html msg) -> Html msg
navbarLink isActive route linkContent =
    li [ classList [ ( "nav-item", True ), ( "active", isActive ) ] ]
        [ a [ class "nav-link", Route.href route ] linkContent ]<|MERGE_RESOLUTION|>--- conflicted
+++ resolved
@@ -42,34 +42,18 @@
 
 viewHeader : ActivePage -> Maybe User -> Bool -> Html msg
 viewHeader page user isLoading =
-<<<<<<< HEAD
-    header []
-        [ nav [ class "navbar navbar-default" ]
-            [ div [ class "container" ]
-                [ div [ class "navbar-header" ]
-                    [ mobileToggleButton
-                    , a [ class "navbar-left", tabindex -1, Route.href Route.Home ]
-                        [ img [ src "/img/logo.png", alt "The Three Minute Learning logo (3ml)"] []]
-                    ]
-                , div [ id "navbar", class "navbar-collapse collapse" ]
-                    [ ul [ class "nav navbar-nav navbar-right" ] <|
-                        lazy2 Util.viewIf isLoading spinner
-                            :: (navbarLink (page == Home) Route.Home [ text "Home" ])
-                            :: viewSignIn page user
-                    ]
-=======
     nav [ class "navbar navbar-default" ]
         [ div [ class "container" ]
             [ div [ class "navbar-header" ]
                 [ mobileToggleButton
-                , a [ class "navbar-brand", tabindex -1, Route.href Route.Home ] [ text "3ml" ]
+                , a [ class "navbar-left", tabindex -1, Route.href Route.Home ]
+                    [ img [ src "/img/logo.png", alt "The Three Minute Learning logo (3ml)"] []]
                 ]
             , div [ id "navbar", class "navbar-collapse collapse" ]
                 [ ul [ class "nav navbar-nav navbar-right" ] <|
                     lazy2 Util.viewIf isLoading spinner
                         :: (navbarLink (page == Home) Route.Home [ text "Home" ])
                         :: viewSignIn page user
->>>>>>> dcdfa282
                 ]
             ]
         ]
